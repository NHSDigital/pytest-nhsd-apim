[tool.poetry]
name = "pytest-nhsd-apim"
<<<<<<< HEAD
version = "3.4.1"
=======
version = "3.4.3"
>>>>>>> e8018349
description = "Pytest plugin accessing NHSDigital's APIM proxies"
authors = ["Adrian Ciobanita <adrian.ciobanita1@nhs.net>", "Alex Carrie <alexander.carrie1@nhs.net>", "Lucas Fantini <lucas.fantini@nhs.net>"]
maintainers = ["Alex Carrie <alexander.carrie1@nhs.net>", "Alex Hawdon <alex.hawdon1@nhs.net"]
readme = "README.md"
repository = "https://github.com/NHSDigital/pytest-nhsd-apim"
classifiers = ["Framework :: Pytest"]
license = "MIT"

[tool.poetry.dependencies]
<<<<<<< HEAD
Authlib = "^1.3.0"
cryptography = "^42.0.7"
lxml = "^5.2.2"
=======
Authlib = "^1.3.1"
cryptography = ">42.0.0"
lxml = "^4.9.1"
>>>>>>> e8018349
python = "^3.8"
pycryptodome = "^3.20.0"
PyJWT = "^2.8.0"
pyotp = "^2.9.0"
pytest = "^8.2.0"
requests = "^2.31.0"
toml = "^0.10.2"
typing-extensions = "^4.11.0"
pydantic = "^2.7.1"
wheel = ">=0.37.1,<0.39.0"
pydantic-settings = "^2.2.1"

[tool.poetry.dev-dependencies]

[tool.pytest.ini_options]
log_cli = true
log_cli_level = "INFO"
log_cli_format = "%(asctime)s - %(name)s.%(module)s.%(funcName)s - %(levelname)s - %(message)s"
log_file_level = "DEBUG"
log_file_format = "%(asctime)s - %(name)s.%(module)s.%(funcName)s - %(levelname)s - %(message)s"
log_file_date_format = "%Y-%m-%d %H:%M:%S"

[build-system]
requires = ["poetry-core>=1.0.0"]
build-backend = "poetry.core.masonry.api"<|MERGE_RESOLUTION|>--- conflicted
+++ resolved
@@ -1,10 +1,6 @@
 [tool.poetry]
 name = "pytest-nhsd-apim"
-<<<<<<< HEAD
-version = "3.4.1"
-=======
-version = "3.4.3"
->>>>>>> e8018349
+version = "3.4.4"
 description = "Pytest plugin accessing NHSDigital's APIM proxies"
 authors = ["Adrian Ciobanita <adrian.ciobanita1@nhs.net>", "Alex Carrie <alexander.carrie1@nhs.net>", "Lucas Fantini <lucas.fantini@nhs.net>"]
 maintainers = ["Alex Carrie <alexander.carrie1@nhs.net>", "Alex Hawdon <alex.hawdon1@nhs.net"]
@@ -14,15 +10,9 @@
 license = "MIT"
 
 [tool.poetry.dependencies]
-<<<<<<< HEAD
-Authlib = "^1.3.0"
-cryptography = "^42.0.7"
-lxml = "^5.2.2"
-=======
 Authlib = "^1.3.1"
 cryptography = ">42.0.0"
 lxml = "^4.9.1"
->>>>>>> e8018349
 python = "^3.8"
 pycryptodome = "^3.20.0"
 PyJWT = "^2.8.0"
