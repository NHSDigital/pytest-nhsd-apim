--- conflicted
+++ resolved
@@ -1,10 +1,6 @@
 [tool.poetry]
 name = "pytest-nhsd-apim"
-<<<<<<< HEAD
-version = "3.3.16"
-=======
-version = "3.4.0"
->>>>>>> c1f616a2
+version = "3.4.1"
 description = "Pytest plugin accessing NHSDigital's APIM proxies"
 authors = ["Adrian Ciobanita <adrian.ciobanita1@nhs.net>", "Alex Carrie <alexander.carrie1@nhs.net>", "Lucas Fantini <lucas.fantini@nhs.net>"]
 maintainers = ["Alex Carrie <alexander.carrie1@nhs.net>", "Alex Hawdon <alex.hawdon1@nhs.net"]
