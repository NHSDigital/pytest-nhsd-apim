--- conflicted
+++ resolved
@@ -21,14 +21,4 @@
 		echo $$f; \
 		poetry run pytest tests/test_examples.py -s --proxy-name=$$proxy --api-name=mock-jwks; \
 	done
-<<<<<<< HEAD
-	poetry run pytest tests/test_apigee_apis.py
-=======
-
-smoketest:
-	@for proxy in  $(test_proxies) ; do \
-		echo $$f; \
-		poetry run pytest -k 'test_ping_endpoint or test_status_endpoint' --proxy-name=$$proxy --api-name=mock-jwks; \
-	done
-	
->>>>>>> cbc35fb3
+	poetry run pytest tests/test_apigee_apis.py