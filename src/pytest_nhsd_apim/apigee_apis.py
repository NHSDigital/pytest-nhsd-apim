--- conflicted
+++ resolved
@@ -41,11 +41,7 @@
     apigee_access_token: Optional[str] = None
     auth_method: Optional[str] = None
 
-<<<<<<< HEAD
-    @model_validator
-=======
-    @root_validator
->>>>>>> 360f9474
+    @model_validator(mode='before')
     def check_credentials_config(cls, values):
         print(values)
         """Checks for the right set of credentials"""
@@ -63,13 +59,8 @@
         ):
             values.auth_method = "saml"
             return values
-<<<<<<< HEAD
         elif values.apigee_access_token:
             values.auth_method = "access_token"
-=======
-        elif values["apigee_access_token"]:
-            values["auth_method"] = "access_token"
->>>>>>> 360f9474
             return values
         else:
             raise ValueError(
@@ -115,7 +106,7 @@
     apigee_access_token: Optional[str]
     auth_method: Optional[str] = None
 
-    @model_validator
+    @model_validator(mode='after')
     def check_credentials_config(cls, values):
         """Checks for the right set of credentials"""
         if all(
